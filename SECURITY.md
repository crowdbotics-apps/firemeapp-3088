





<!DOCTYPE html>
<html lang="en">
  <head>
    <meta charset="utf-8">
  <link rel="dns-prefetch" href="https://github.githubassets.com">
  <link rel="dns-prefetch" href="https://avatars0.githubusercontent.com">
  <link rel="dns-prefetch" href="https://avatars1.githubusercontent.com">
  <link rel="dns-prefetch" href="https://avatars2.githubusercontent.com">
  <link rel="dns-prefetch" href="https://avatars3.githubusercontent.com">
  <link rel="dns-prefetch" href="https://github-cloud.s3.amazonaws.com">
  <link rel="dns-prefetch" href="https://user-images.githubusercontent.com/">



  <link crossorigin="anonymous" media="all" integrity="sha512-hddDYPWR0gBbqLRmIZP242WMEiYsVkYI2UCYCVUHB4h5DhD2cbtFJYG+HPh21dZGb+sbgDHxQBNJCBq7YbmlBQ==" rel="stylesheet" href="https://github.githubassets.com/assets/frameworks-02a3eaa24db2bd1ed9b64450595fc2cf.css" />
  <link crossorigin="anonymous" media="all" integrity="sha512-sJwab9nd8bgVMj8MpmRLq3N2korlw5O6ARpNZ8t5ZtoSkFZvDU1e8OKDDnoB4d/Nnu7tiY1ZGoE1gx/CdxKqYg==" rel="stylesheet" href="https://github.githubassets.com/assets/site-7a15476fda05819d4cf0d3adc8724236.css" />
    <link crossorigin="anonymous" media="all" integrity="sha512-uhAd27cNiLn0VE2GVEVUN8D5zW0o7s0QTnCGMnJZkL2HqN9/LwHDi4ndTPJH0upUQHYl/8QF6cwbOYp/KIzlJQ==" rel="stylesheet" href="https://github.githubassets.com/assets/github-be4e45349cf088df7a6636f437c0a167.css" />
    
    
    
    


  <meta name="viewport" content="width=device-width">
  
  <title>firemeapp-3088/SECURITY.md at master · crowdbotics-apps/firemeapp-3088 · GitHub</title>
    <meta name="description" content="This node application was built with Crowdbotics www.crowdbotics.com - crowdbotics-apps/firemeapp-3088">
    <link rel="search" type="application/opensearchdescription+xml" href="/opensearch.xml" title="GitHub">
  <link rel="fluid-icon" href="https://github.com/fluidicon.png" title="GitHub">
  <meta property="fb:app_id" content="1401488693436528">

    <meta name="twitter:image:src" content="https://avatars2.githubusercontent.com/u/46582385?s=400&amp;v=4" /><meta name="twitter:site" content="@github" /><meta name="twitter:card" content="summary" /><meta name="twitter:title" content="crowdbotics-apps/firemeapp-3088" /><meta name="twitter:description" content="This node application was built with Crowdbotics www.crowdbotics.com - crowdbotics-apps/firemeapp-3088" />
    <meta property="og:image" content="https://avatars2.githubusercontent.com/u/46582385?s=400&amp;v=4" /><meta property="og:site_name" content="GitHub" /><meta property="og:type" content="object" /><meta property="og:title" content="crowdbotics-apps/firemeapp-3088" /><meta property="og:url" content="https://github.com/crowdbotics-apps/firemeapp-3088" /><meta property="og:description" content="This node application was built with Crowdbotics www.crowdbotics.com - crowdbotics-apps/firemeapp-3088" />

  <link rel="assets" href="https://github.githubassets.com/">
  
  

    <meta name="request-id" content="351A:39DE:5FCEC2F:90BD5E7:5E1B4FC2" data-pjax-transient>



  

  <meta name="selected-link" value="repo_source" data-pjax-transient>

      <meta name="google-site-verification" content="KT5gs8h0wvaagLKAVWq8bbeNwnZZK1r1XQysX3xurLU">
    <meta name="google-site-verification" content="ZzhVyEFwb7w3e0-uOTltm8Jsck2F5StVihD0exw2fsA">
    <meta name="google-site-verification" content="GXs5KoUUkNCoaAZn7wPN-t01Pywp9M3sEjnt_3_ZWPc">

    <meta name="octolytics-host" content="collector.githubapp.com" /><meta name="octolytics-app-id" content="github" /><meta name="octolytics-event-url" content="https://collector.githubapp.com/github-external/browser_event" /><meta name="octolytics-dimension-request_id" content="351A:39DE:5FCEC2F:90BD5E7:5E1B4FC2" /><meta name="octolytics-dimension-region_edge" content="ams" /><meta name="octolytics-dimension-region_render" content="iad" /><meta name="octolytics-dimension-ga_id" content="" class="js-octo-ga-id" /><meta name="octolytics-dimension-visitor_id" content="7042545945130562127" />

<meta name="analytics-location" content="/&lt;user-name&gt;/&lt;repo-name&gt;/blob/show" data-pjax-transient="true" />



    <meta name="google-analytics" content="UA-3769691-2">


<meta class="js-ga-set" name="dimension1" content="Logged Out">



  

      <meta name="hostname" content="github.com">
    <meta name="user-login" content="">

      <meta name="expected-hostname" content="github.com">

      <meta name="js-proxy-site-detection-payload" content="OWI3MDkxYWMzNzU1ZTIxNTY0Mjk5OWE1ZjU0MGFjMWYwM2E3OThiZDYzOGViNGI1ZmU3ZjBmMGVkMGUyZGMxOXx7InJlbW90ZV9hZGRyZXNzIjoiOC40MC4xNDAuODUiLCJyZXF1ZXN0X2lkIjoiMzUxQTozOURFOjVGQ0VDMkY6OTBCRDVFNzo1RTFCNEZDMiIsInRpbWVzdGFtcCI6MTU3ODg0ODE5NCwiaG9zdCI6ImdpdGh1Yi5jb20ifQ==">

    <meta name="enabled-features" content="MARKETPLACE_FEATURED_BLOG_POSTS,MARKETPLACE_INVOICED_BILLING,MARKETPLACE_SOCIAL_PROOF_CUSTOMERS,MARKETPLACE_TRENDING_SOCIAL_PROOF,MARKETPLACE_RECOMMENDATIONS,MARKETPLACE_PENDING_INSTALLATIONS">

    <meta name="html-safe-nonce" content="fdf85b97b7052d68b944ec1131b9b4ac0b90231c">

  <meta http-equiv="x-pjax-version" content="29b5f5033ff3b50651b46612f0a560d2">
  

      <link href="https://github.com/crowdbotics-apps/firemeapp-3088/commits/master.atom" rel="alternate" title="Recent Commits to firemeapp-3088:master" type="application/atom+xml">

  <meta name="go-import" content="github.com/crowdbotics-apps/firemeapp-3088 git https://github.com/crowdbotics-apps/firemeapp-3088.git">

  <meta name="octolytics-dimension-user_id" content="46582385" /><meta name="octolytics-dimension-user_login" content="crowdbotics-apps" /><meta name="octolytics-dimension-repository_id" content="185629509" /><meta name="octolytics-dimension-repository_nwo" content="crowdbotics-apps/firemeapp-3088" /><meta name="octolytics-dimension-repository_public" content="true" /><meta name="octolytics-dimension-repository_is_fork" content="false" /><meta name="octolytics-dimension-repository_network_root_id" content="185629509" /><meta name="octolytics-dimension-repository_network_root_nwo" content="crowdbotics-apps/firemeapp-3088" /><meta name="octolytics-dimension-repository_explore_github_marketplace_ci_cta_shown" content="false" />


    <link rel="canonical" href="https://github.com/crowdbotics-apps/firemeapp-3088/blob/master/SECURITY.md" data-pjax-transient>


  <meta name="browser-stats-url" content="https://api.github.com/_private/browser/stats">

  <meta name="browser-errors-url" content="https://api.github.com/_private/browser/errors">

  <link rel="mask-icon" href="https://github.githubassets.com/pinned-octocat.svg" color="#000000">
  <link rel="icon" type="image/x-icon" class="js-site-favicon" href="https://github.githubassets.com/favicon.ico">

<meta name="theme-color" content="#1e2327">


  <link rel="manifest" href="/manifest.json" crossOrigin="use-credentials">

  </head>

  <body class="logged-out env-production page-responsive page-blob">
    

  <div class="position-relative js-header-wrapper ">
    <a href="#start-of-content" tabindex="1" class="px-2 py-4 bg-blue text-white show-on-focus js-skip-to-content">Skip to content</a>
    <span class="Progress progress-pjax-loader position-fixed width-full js-pjax-loader-bar">
      <span class="progress-pjax-loader-bar top-0 left-0" style="width: 0%;"></span>
    </span>

    
    
    


        <header class="Header-old header-logged-out js-details-container Details position-relative f4 py-2" role="banner">
  <div class="container-lg d-lg-flex flex-items-center p-responsive">
    <div class="d-flex flex-justify-between flex-items-center">
        <a class="mr-4" href="https://github.com/" aria-label="Homepage" data-ga-click="(Logged out) Header, go to homepage, icon:logo-wordmark">
          <svg height="32" class="octicon octicon-mark-github text-white" viewBox="0 0 16 16" version="1.1" width="32" aria-hidden="true"><path fill-rule="evenodd" d="M8 0C3.58 0 0 3.58 0 8c0 3.54 2.29 6.53 5.47 7.59.4.07.55-.17.55-.38 0-.19-.01-.82-.01-1.49-2.01.37-2.53-.49-2.69-.94-.09-.23-.48-.94-.82-1.13-.28-.15-.68-.52-.01-.53.63-.01 1.08.58 1.23.82.72 1.21 1.87.87 2.33.66.07-.52.28-.87.51-1.07-1.78-.2-3.64-.89-3.64-3.95 0-.87.31-1.59.82-2.15-.08-.2-.36-1.02.08-2.12 0 0 .67-.21 2.2.82.64-.18 1.32-.27 2-.27.68 0 1.36.09 2 .27 1.53-1.04 2.2-.82 2.2-.82.44 1.1.16 1.92.08 2.12.51.56.82 1.27.82 2.15 0 3.07-1.87 3.75-3.65 3.95.29.25.54.73.54 1.48 0 1.07-.01 1.93-.01 2.2 0 .21.15.46.55.38A8.013 8.013 0 0016 8c0-4.42-3.58-8-8-8z"/></svg>
        </a>

          <div class="d-lg-none css-truncate css-truncate-target width-fit p-2">
            
              <svg class="octicon octicon-repo" viewBox="0 0 12 16" version="1.1" width="12" height="16" aria-hidden="true"><path fill-rule="evenodd" d="M4 9H3V8h1v1zm0-3H3v1h1V6zm0-2H3v1h1V4zm0-2H3v1h1V2zm8-1v12c0 .55-.45 1-1 1H6v2l-1.5-1.5L3 16v-2H1c-.55 0-1-.45-1-1V1c0-.55.45-1 1-1h10c.55 0 1 .45 1 1zm-1 10H1v2h2v-1h3v1h5v-2zm0-10H2v9h9V1z"/></svg>
    <a class="Header-link" href="/crowdbotics-apps">crowdbotics-apps</a>
    /
    <a class="Header-link" href="/crowdbotics-apps/firemeapp-3088">firemeapp-3088</a>


          </div>

        <div class="d-flex flex-items-center">
            <a href="/join?source=header-repo"
              class="d-inline-block d-lg-none f5 text-white no-underline border border-gray-dark rounded-2 px-2 py-1 mr-3 mr-sm-5"
              data-hydro-click="{&quot;event_type&quot;:&quot;authentication.click&quot;,&quot;payload&quot;:{&quot;location_in_page&quot;:&quot;site header&quot;,&quot;repository_id&quot;:null,&quot;auth_type&quot;:&quot;SIGN_UP&quot;,&quot;client_id&quot;:&quot;1639720505.1574957647&quot;,&quot;originating_request_id&quot;:&quot;351A:39DE:5FCEC2F:90BD5E7:5E1B4FC2&quot;,&quot;originating_url&quot;:&quot;https://github.com/crowdbotics-apps/firemeapp-3088/blob/master/SECURITY.md&quot;,&quot;referrer&quot;:null,&quot;user_id&quot;:null}}" data-hydro-click-hmac="b49f7ff3bf8b215b5cd7ef4c4086947642021a2a8a38d3b93a15f5c3f04f7449"
              data-ga-click="(Logged out) Header, clicked Sign up, text:sign-up">
              Sign&nbsp;up
            </a>

          <button class="btn-link d-lg-none mt-1 js-details-target" type="button" aria-label="Toggle navigation" aria-expanded="false">
            <svg height="24" class="octicon octicon-three-bars text-white" viewBox="0 0 12 16" version="1.1" width="18" aria-hidden="true"><path fill-rule="evenodd" d="M11.41 9H.59C0 9 0 8.59 0 8c0-.59 0-1 .59-1H11.4c.59 0 .59.41.59 1 0 .59 0 1-.59 1h.01zm0-4H.59C0 5 0 4.59 0 4c0-.59 0-1 .59-1H11.4c.59 0 .59.41.59 1 0 .59 0 1-.59 1h.01zM.59 11H11.4c.59 0 .59.41.59 1 0 .59 0 1-.59 1H.59C0 13 0 12.59 0 12c0-.59 0-1 .59-1z"/></svg>
          </button>
        </div>
    </div>

    <div class="HeaderMenu HeaderMenu--logged-out position-fixed top-0 right-0 bottom-0 height-fit position-lg-relative d-lg-flex flex-justify-between flex-items-center flex-auto">
      <div class="d-flex d-lg-none flex-justify-end border-bottom bg-gray-light p-3">
        <button class="btn-link js-details-target" type="button" aria-label="Toggle navigation" aria-expanded="false">
          <svg height="24" class="octicon octicon-x text-gray" viewBox="0 0 12 16" version="1.1" width="18" aria-hidden="true"><path fill-rule="evenodd" d="M7.48 8l3.75 3.75-1.48 1.48L6 9.48l-3.75 3.75-1.48-1.48L4.52 8 .77 4.25l1.48-1.48L6 6.52l3.75-3.75 1.48 1.48L7.48 8z"/></svg>
        </button>
      </div>

        <nav class="mt-0 px-3 px-lg-0 mb-5 mb-lg-0" aria-label="Global">
          <ul class="d-lg-flex list-style-none">
              <li class="d-block d-lg-flex flex-lg-nowrap flex-lg-items-center border-bottom border-lg-bottom-0 mr-0 mr-lg-3 edge-item-fix position-relative flex-wrap flex-justify-between d-flex flex-items-center ">
                <details class="HeaderMenu-details details-overlay details-reset width-full">
                  <summary class="HeaderMenu-summary HeaderMenu-link px-0 py-3 border-0 no-wrap d-block d-lg-inline-block">
                    Why GitHub?
                    <svg x="0px" y="0px" viewBox="0 0 14 8" xml:space="preserve" fill="none" class="icon-chevon-down-mktg position-absolute position-lg-relative">
                      <path d="M1,1l6.2,6L13,1"></path>
                    </svg>
                  </summary>
                  <div class="dropdown-menu flex-auto rounded-1 bg-white px-0 mt-0 pb-4 p-lg-4 position-relative position-lg-absolute left-0 left-lg-n4">
                    <a href="/features" class="py-2 lh-condensed-ultra d-block link-gray-dark no-underline h5 Bump-link--hover" data-ga-click="(Logged out) Header, go to Features">Features <span class="Bump-link-symbol float-right text-normal text-gray-light">&rarr;</span></a>
                    <ul class="list-style-none f5 pb-3">
                      <li class="edge-item-fix"><a href="/features/code-review/" class="py-2 lh-condensed-ultra d-block link-gray no-underline f5" data-ga-click="(Logged out) Header, go to Code review">Code review</a></li>
                      <li class="edge-item-fix"><a href="/features/project-management/" class="py-2 lh-condensed-ultra d-block link-gray no-underline f5" data-ga-click="(Logged out) Header, go to Project management">Project management</a></li>
                      <li class="edge-item-fix"><a href="/features/integrations" class="py-2 lh-condensed-ultra d-block link-gray no-underline f5" data-ga-click="(Logged out) Header, go to Integrations">Integrations</a></li>
                      <li class="edge-item-fix"><a href="/features/actions" class="py-2 lh-condensed-ultra d-block link-gray no-underline f5" data-ga-click="(Logged out) Header, go to Actions">Actions</a></li>
                          <li class="edge-item-fix"><a href="/features/packages" class="py-2 lh-condensed-ultra d-block link-gray no-underline f5" data-ga-click="(Logged out) Header, go to GitHub Packages">Packages</a></li>
                      <li class="edge-item-fix"><a href="/features/security" class="py-2 lh-condensed-ultra d-block link-gray no-underline f5" data-ga-click="(Logged out) Header, go to Security">Security</a></li>
                      <li class="edge-item-fix"><a href="/features#team-management" class="py-2 lh-condensed-ultra d-block link-gray no-underline f5" data-ga-click="(Logged out) Header, go to Team management">Team management</a></li>
                      <li class="edge-item-fix"><a href="/features#hosting" class="py-2 lh-condensed-ultra d-block link-gray no-underline f5" data-ga-click="(Logged out) Header, go to Code hosting">Hosting</a></li>
                    </ul>

                    <ul class="list-style-none mb-0 border-lg-top pt-lg-3">
                      <li class="edge-item-fix"><a href="/customer-stories" class="py-2 lh-condensed-ultra d-block no-underline link-gray-dark no-underline h5 Bump-link--hover" data-ga-click="(Logged out) Header, go to Customer stories">Customer stories <span class="Bump-link-symbol float-right text-normal text-gray-light">&rarr;</span></a></li>
                      <li class="edge-item-fix"><a href="/security" class="py-2 lh-condensed-ultra d-block no-underline link-gray-dark no-underline h5 Bump-link--hover" data-ga-click="(Logged out) Header, go to Security">Security <span class="Bump-link-symbol float-right text-normal text-gray-light">&rarr;</span></a></li>
                    </ul>
                  </div>
                </details>
              </li>
              <li class="border-bottom border-lg-bottom-0 mr-0 mr-lg-3">
                <a href="/enterprise" class="HeaderMenu-link no-underline py-3 d-block d-lg-inline-block" data-ga-click="(Logged out) Header, go to Enterprise">Enterprise</a>
              </li>

              <li class="d-block d-lg-flex flex-lg-nowrap flex-lg-items-center border-bottom border-lg-bottom-0 mr-0 mr-lg-3 edge-item-fix position-relative flex-wrap flex-justify-between d-flex flex-items-center ">
                <details class="HeaderMenu-details details-overlay details-reset width-full">
                  <summary class="HeaderMenu-summary HeaderMenu-link px-0 py-3 border-0 no-wrap d-block d-lg-inline-block">
                    Explore
                    <svg x="0px" y="0px" viewBox="0 0 14 8" xml:space="preserve" fill="none" class="icon-chevon-down-mktg position-absolute position-lg-relative">
                      <path d="M1,1l6.2,6L13,1"></path>
                    </svg>
                  </summary>

                  <div class="dropdown-menu flex-auto rounded-1 bg-white px-0 pt-2 pb-0 mt-0 pb-4 p-lg-4 position-relative position-lg-absolute left-0 left-lg-n4">
                    <ul class="list-style-none mb-3">
                      <li class="edge-item-fix"><a href="/explore" class="py-2 lh-condensed-ultra d-block link-gray-dark no-underline h5 Bump-link--hover" data-ga-click="(Logged out) Header, go to Explore">Explore GitHub <span class="Bump-link-symbol float-right text-normal text-gray-light">&rarr;</span></a></li>
                    </ul>

                    <h4 class="text-gray-light text-normal text-mono f5 mb-2 border-lg-top pt-lg-3">Learn &amp; contribute</h4>
                    <ul class="list-style-none mb-3">
                      <li class="edge-item-fix"><a href="/topics" class="py-2 lh-condensed-ultra d-block link-gray no-underline f5" data-ga-click="(Logged out) Header, go to Topics">Topics</a></li>
                        <li class="edge-item-fix"><a href="/collections" class="py-2 lh-condensed-ultra d-block link-gray no-underline f5" data-ga-click="(Logged out) Header, go to Collections">Collections</a></li>
                      <li class="edge-item-fix"><a href="/trending" class="py-2 lh-condensed-ultra d-block link-gray no-underline f5" data-ga-click="(Logged out) Header, go to Trending">Trending</a></li>
                      <li class="edge-item-fix"><a href="https://lab.github.com/" class="py-2 lh-condensed-ultra d-block link-gray no-underline f5" data-ga-click="(Logged out) Header, go to Learning lab">Learning Lab</a></li>
                      <li class="edge-item-fix"><a href="https://opensource.guide" class="py-2 lh-condensed-ultra d-block link-gray no-underline f5" data-ga-click="(Logged out) Header, go to Open source guides">Open source guides</a></li>
                    </ul>

                    <h4 class="text-gray-light text-normal text-mono f5 mb-2 border-lg-top pt-lg-3">Connect with others</h4>
                    <ul class="list-style-none mb-0">
                      <li class="edge-item-fix"><a href="https://github.com/events" class="py-2 lh-condensed-ultra d-block link-gray no-underline f5" data-ga-click="(Logged out) Header, go to Events">Events</a></li>
                      <li class="edge-item-fix"><a href="https://github.community" class="py-2 lh-condensed-ultra d-block link-gray no-underline f5" data-ga-click="(Logged out) Header, go to Community forum">Community forum</a></li>
                      <li class="edge-item-fix"><a href="https://education.github.com" class="py-2 pb-0 lh-condensed-ultra d-block link-gray no-underline f5" data-ga-click="(Logged out) Header, go to GitHub Education">GitHub Education</a></li>
                    </ul>
                  </div>
                </details>
              </li>

              <li class="border-bottom border-lg-bottom-0 mr-0 mr-lg-3">
                <a href="/marketplace" class="HeaderMenu-link no-underline py-3 d-block d-lg-inline-block" data-ga-click="(Logged out) Header, go to Marketplace">Marketplace</a>
              </li>

              <li class="d-block d-lg-flex flex-lg-nowrap flex-lg-items-center border-bottom border-lg-bottom-0 mr-0 mr-lg-3 edge-item-fix position-relative flex-wrap flex-justify-between d-flex flex-items-center ">
                <details class="HeaderMenu-details details-overlay details-reset width-full">
                  <summary class="HeaderMenu-summary HeaderMenu-link px-0 py-3 border-0 no-wrap d-block d-lg-inline-block">
                    Pricing
                    <svg x="0px" y="0px" viewBox="0 0 14 8" xml:space="preserve" fill="none" class="icon-chevon-down-mktg position-absolute position-lg-relative">
                       <path d="M1,1l6.2,6L13,1"></path>
                    </svg>
                  </summary>

                  <div class="dropdown-menu flex-auto rounded-1 bg-white px-0 pt-2 pb-4 mt-0 p-lg-4 position-relative position-lg-absolute left-0 left-lg-n4">
                    <a href="/pricing" class="pb-2 lh-condensed-ultra d-block link-gray-dark no-underline h5 Bump-link--hover" data-ga-click="(Logged out) Header, go to Pricing">Plans <span class="Bump-link-symbol float-right text-normal text-gray-light">&rarr;</span></a>

                    <ul class="list-style-none mb-3">
                      <li class="edge-item-fix"><a href="/pricing#feature-comparison" class="py-2 lh-condensed-ultra d-block link-gray no-underline f5" data-ga-click="(Logged out) Header, go to Compare plans">Compare plans</a></li>
                      <li class="edge-item-fix"><a href="https://enterprise.github.com/contact" class="py-2 lh-condensed-ultra d-block link-gray no-underline f5" data-ga-click="(Logged out) Header, go to Contact Sales">Contact Sales</a></li>
                    </ul>

                    <ul class="list-style-none mb-0 border-lg-top pt-lg-3">
                      <li class="edge-item-fix"><a href="/nonprofit" class="py-2 lh-condensed-ultra d-block no-underline link-gray-dark no-underline h5 Bump-link--hover" data-ga-click="(Logged out) Header, go to Nonprofits">Nonprofit <span class="Bump-link-symbol float-right text-normal text-gray-light">&rarr;</span></a></li>
                      <li class="edge-item-fix"><a href="https://education.github.com" class="py-2 pb-0 lh-condensed-ultra d-block no-underline link-gray-dark no-underline h5 Bump-link--hover"  data-ga-click="(Logged out) Header, go to Education">Education <span class="Bump-link-symbol float-right text-normal text-gray-light">&rarr;</span></a></li>
                    </ul>
                  </div>
                </details>
              </li>
          </ul>
        </nav>

      <div class="d-lg-flex flex-items-center px-3 px-lg-0 text-center text-lg-left">
          <div class="d-lg-flex mb-3 mb-lg-0">
            <div class="header-search flex-self-stretch flex-lg-self-auto mr-0 mr-lg-3 mb-3 mb-lg-0 scoped-search site-scoped-search js-site-search position-relative js-jump-to"
  role="combobox"
  aria-owns="jump-to-results"
  aria-label="Search or jump to"
  aria-haspopup="listbox"
  aria-expanded="false"
>
  <div class="position-relative">
    <!-- '"` --><!-- </textarea></xmp> --></option></form><form class="js-site-search-form" role="search" aria-label="Site" data-scope-type="Repository" data-scope-id="185629509" data-scoped-search-url="/crowdbotics-apps/firemeapp-3088/search" data-unscoped-search-url="/search" action="/crowdbotics-apps/firemeapp-3088/search" accept-charset="UTF-8" method="get"><input name="utf8" type="hidden" value="&#x2713;" />
      <label class="form-control input-sm header-search-wrapper p-0 header-search-wrapper-jump-to position-relative d-flex flex-justify-between flex-items-center js-chromeless-input-container">
        <input type="text"
          class="form-control input-sm header-search-input jump-to-field js-jump-to-field js-site-search-focus js-site-search-field is-clearable"
          data-hotkey="s,/"
          name="q"
          value=""
          placeholder="Search"
          data-unscoped-placeholder="Search GitHub"
          data-scoped-placeholder="Search"
          autocapitalize="off"
          aria-autocomplete="list"
          aria-controls="jump-to-results"
          aria-label="Search"
          data-jump-to-suggestions-path="/_graphql/GetSuggestedNavigationDestinations#csrf-token=tCEngy8uNFQU5prmhSgFdvoLWnq39f8SzUvrP+zLOqbAOL4/MFEfGCqD2/g1LP7VFy5wA3Oniod6JfDoENw+1w=="
          spellcheck="false"
          autocomplete="off"
          >
          <input type="hidden" class="js-site-search-type-field" name="type" >
            <img src="https://github.githubassets.com/images/search-key-slash.svg" alt="" class="mr-2 header-search-key-slash">

            <div class="Box position-absolute overflow-hidden d-none jump-to-suggestions js-jump-to-suggestions-container">
              
<ul class="d-none js-jump-to-suggestions-template-container">
  

<li class="d-flex flex-justify-start flex-items-center p-0 f5 navigation-item js-navigation-item js-jump-to-suggestion" role="option">
  <a tabindex="-1" class="no-underline d-flex flex-auto flex-items-center jump-to-suggestions-path js-jump-to-suggestion-path js-navigation-open p-2" href="">
    <div class="jump-to-octicon js-jump-to-octicon flex-shrink-0 mr-2 text-center d-none">
      <svg height="16" width="16" class="octicon octicon-repo flex-shrink-0 js-jump-to-octicon-repo d-none" title="Repository" aria-label="Repository" viewBox="0 0 12 16" version="1.1" role="img"><path fill-rule="evenodd" d="M4 9H3V8h1v1zm0-3H3v1h1V6zm0-2H3v1h1V4zm0-2H3v1h1V2zm8-1v12c0 .55-.45 1-1 1H6v2l-1.5-1.5L3 16v-2H1c-.55 0-1-.45-1-1V1c0-.55.45-1 1-1h10c.55 0 1 .45 1 1zm-1 10H1v2h2v-1h3v1h5v-2zm0-10H2v9h9V1z"/></svg>
      <svg height="16" width="16" class="octicon octicon-project flex-shrink-0 js-jump-to-octicon-project d-none" title="Project" aria-label="Project" viewBox="0 0 15 16" version="1.1" role="img"><path fill-rule="evenodd" d="M10 12h3V2h-3v10zm-4-2h3V2H6v8zm-4 4h3V2H2v12zm-1 1h13V1H1v14zM14 0H1a1 1 0 00-1 1v14a1 1 0 001 1h13a1 1 0 001-1V1a1 1 0 00-1-1z"/></svg>
      <svg height="16" width="16" class="octicon octicon-search flex-shrink-0 js-jump-to-octicon-search d-none" title="Search" aria-label="Search" viewBox="0 0 16 16" version="1.1" role="img"><path fill-rule="evenodd" d="M15.7 13.3l-3.81-3.83A5.93 5.93 0 0013 6c0-3.31-2.69-6-6-6S1 2.69 1 6s2.69 6 6 6c1.3 0 2.48-.41 3.47-1.11l3.83 3.81c.19.2.45.3.7.3.25 0 .52-.09.7-.3a.996.996 0 000-1.41v.01zM7 10.7c-2.59 0-4.7-2.11-4.7-4.7 0-2.59 2.11-4.7 4.7-4.7 2.59 0 4.7 2.11 4.7 4.7 0 2.59-2.11 4.7-4.7 4.7z"/></svg>
    </div>

    <img class="avatar mr-2 flex-shrink-0 js-jump-to-suggestion-avatar d-none" alt="" aria-label="Team" src="" width="28" height="28">

    <div class="jump-to-suggestion-name js-jump-to-suggestion-name flex-auto overflow-hidden text-left no-wrap css-truncate css-truncate-target">
    </div>

    <div class="border rounded-1 flex-shrink-0 bg-gray px-1 text-gray-light ml-1 f6 d-none js-jump-to-badge-search">
      <span class="js-jump-to-badge-search-text-default d-none" aria-label="in this repository">
        In this repository
      </span>
      <span class="js-jump-to-badge-search-text-global d-none" aria-label="in all of GitHub">
        All GitHub
      </span>
      <span aria-hidden="true" class="d-inline-block ml-1 v-align-middle">↵</span>
    </div>

    <div aria-hidden="true" class="border rounded-1 flex-shrink-0 bg-gray px-1 text-gray-light ml-1 f6 d-none d-on-nav-focus js-jump-to-badge-jump">
      Jump to
      <span class="d-inline-block ml-1 v-align-middle">↵</span>
    </div>
  </a>
</li>

</ul>

<ul class="d-none js-jump-to-no-results-template-container">
  <li class="d-flex flex-justify-center flex-items-center f5 d-none js-jump-to-suggestion p-2">
    <span class="text-gray">No suggested jump to results</span>
  </li>
</ul>

<ul id="jump-to-results" role="listbox" class="p-0 m-0 js-navigation-container jump-to-suggestions-results-container js-jump-to-suggestions-results-container">
  

<li class="d-flex flex-justify-start flex-items-center p-0 f5 navigation-item js-navigation-item js-jump-to-scoped-search d-none" role="option">
  <a tabindex="-1" class="no-underline d-flex flex-auto flex-items-center jump-to-suggestions-path js-jump-to-suggestion-path js-navigation-open p-2" href="">
    <div class="jump-to-octicon js-jump-to-octicon flex-shrink-0 mr-2 text-center d-none">
      <svg height="16" width="16" class="octicon octicon-repo flex-shrink-0 js-jump-to-octicon-repo d-none" title="Repository" aria-label="Repository" viewBox="0 0 12 16" version="1.1" role="img"><path fill-rule="evenodd" d="M4 9H3V8h1v1zm0-3H3v1h1V6zm0-2H3v1h1V4zm0-2H3v1h1V2zm8-1v12c0 .55-.45 1-1 1H6v2l-1.5-1.5L3 16v-2H1c-.55 0-1-.45-1-1V1c0-.55.45-1 1-1h10c.55 0 1 .45 1 1zm-1 10H1v2h2v-1h3v1h5v-2zm0-10H2v9h9V1z"/></svg>
      <svg height="16" width="16" class="octicon octicon-project flex-shrink-0 js-jump-to-octicon-project d-none" title="Project" aria-label="Project" viewBox="0 0 15 16" version="1.1" role="img"><path fill-rule="evenodd" d="M10 12h3V2h-3v10zm-4-2h3V2H6v8zm-4 4h3V2H2v12zm-1 1h13V1H1v14zM14 0H1a1 1 0 00-1 1v14a1 1 0 001 1h13a1 1 0 001-1V1a1 1 0 00-1-1z"/></svg>
      <svg height="16" width="16" class="octicon octicon-search flex-shrink-0 js-jump-to-octicon-search d-none" title="Search" aria-label="Search" viewBox="0 0 16 16" version="1.1" role="img"><path fill-rule="evenodd" d="M15.7 13.3l-3.81-3.83A5.93 5.93 0 0013 6c0-3.31-2.69-6-6-6S1 2.69 1 6s2.69 6 6 6c1.3 0 2.48-.41 3.47-1.11l3.83 3.81c.19.2.45.3.7.3.25 0 .52-.09.7-.3a.996.996 0 000-1.41v.01zM7 10.7c-2.59 0-4.7-2.11-4.7-4.7 0-2.59 2.11-4.7 4.7-4.7 2.59 0 4.7 2.11 4.7 4.7 0 2.59-2.11 4.7-4.7 4.7z"/></svg>
    </div>

    <img class="avatar mr-2 flex-shrink-0 js-jump-to-suggestion-avatar d-none" alt="" aria-label="Team" src="" width="28" height="28">

    <div class="jump-to-suggestion-name js-jump-to-suggestion-name flex-auto overflow-hidden text-left no-wrap css-truncate css-truncate-target">
    </div>

    <div class="border rounded-1 flex-shrink-0 bg-gray px-1 text-gray-light ml-1 f6 d-none js-jump-to-badge-search">
      <span class="js-jump-to-badge-search-text-default d-none" aria-label="in this repository">
        In this repository
      </span>
      <span class="js-jump-to-badge-search-text-global d-none" aria-label="in all of GitHub">
        All GitHub
      </span>
      <span aria-hidden="true" class="d-inline-block ml-1 v-align-middle">↵</span>
    </div>

    <div aria-hidden="true" class="border rounded-1 flex-shrink-0 bg-gray px-1 text-gray-light ml-1 f6 d-none d-on-nav-focus js-jump-to-badge-jump">
      Jump to
      <span class="d-inline-block ml-1 v-align-middle">↵</span>
    </div>
  </a>
</li>

  

<li class="d-flex flex-justify-start flex-items-center p-0 f5 navigation-item js-navigation-item js-jump-to-global-search d-none" role="option">
  <a tabindex="-1" class="no-underline d-flex flex-auto flex-items-center jump-to-suggestions-path js-jump-to-suggestion-path js-navigation-open p-2" href="">
    <div class="jump-to-octicon js-jump-to-octicon flex-shrink-0 mr-2 text-center d-none">
      <svg height="16" width="16" class="octicon octicon-repo flex-shrink-0 js-jump-to-octicon-repo d-none" title="Repository" aria-label="Repository" viewBox="0 0 12 16" version="1.1" role="img"><path fill-rule="evenodd" d="M4 9H3V8h1v1zm0-3H3v1h1V6zm0-2H3v1h1V4zm0-2H3v1h1V2zm8-1v12c0 .55-.45 1-1 1H6v2l-1.5-1.5L3 16v-2H1c-.55 0-1-.45-1-1V1c0-.55.45-1 1-1h10c.55 0 1 .45 1 1zm-1 10H1v2h2v-1h3v1h5v-2zm0-10H2v9h9V1z"/></svg>
      <svg height="16" width="16" class="octicon octicon-project flex-shrink-0 js-jump-to-octicon-project d-none" title="Project" aria-label="Project" viewBox="0 0 15 16" version="1.1" role="img"><path fill-rule="evenodd" d="M10 12h3V2h-3v10zm-4-2h3V2H6v8zm-4 4h3V2H2v12zm-1 1h13V1H1v14zM14 0H1a1 1 0 00-1 1v14a1 1 0 001 1h13a1 1 0 001-1V1a1 1 0 00-1-1z"/></svg>
      <svg height="16" width="16" class="octicon octicon-search flex-shrink-0 js-jump-to-octicon-search d-none" title="Search" aria-label="Search" viewBox="0 0 16 16" version="1.1" role="img"><path fill-rule="evenodd" d="M15.7 13.3l-3.81-3.83A5.93 5.93 0 0013 6c0-3.31-2.69-6-6-6S1 2.69 1 6s2.69 6 6 6c1.3 0 2.48-.41 3.47-1.11l3.83 3.81c.19.2.45.3.7.3.25 0 .52-.09.7-.3a.996.996 0 000-1.41v.01zM7 10.7c-2.59 0-4.7-2.11-4.7-4.7 0-2.59 2.11-4.7 4.7-4.7 2.59 0 4.7 2.11 4.7 4.7 0 2.59-2.11 4.7-4.7 4.7z"/></svg>
    </div>

    <img class="avatar mr-2 flex-shrink-0 js-jump-to-suggestion-avatar d-none" alt="" aria-label="Team" src="" width="28" height="28">

    <div class="jump-to-suggestion-name js-jump-to-suggestion-name flex-auto overflow-hidden text-left no-wrap css-truncate css-truncate-target">
    </div>

    <div class="border rounded-1 flex-shrink-0 bg-gray px-1 text-gray-light ml-1 f6 d-none js-jump-to-badge-search">
      <span class="js-jump-to-badge-search-text-default d-none" aria-label="in this repository">
        In this repository
      </span>
      <span class="js-jump-to-badge-search-text-global d-none" aria-label="in all of GitHub">
        All GitHub
      </span>
      <span aria-hidden="true" class="d-inline-block ml-1 v-align-middle">↵</span>
    </div>

    <div aria-hidden="true" class="border rounded-1 flex-shrink-0 bg-gray px-1 text-gray-light ml-1 f6 d-none d-on-nav-focus js-jump-to-badge-jump">
      Jump to
      <span class="d-inline-block ml-1 v-align-middle">↵</span>
    </div>
  </a>
</li>


</ul>

            </div>
      </label>
</form>  </div>
</div>

          </div>

        <a href="/login?return_to=%2Fcrowdbotics-apps%2Ffiremeapp-3088%2Fblob%2Fmaster%2FSECURITY.md"
          class="HeaderMenu-link no-underline mr-3"
          data-hydro-click="{&quot;event_type&quot;:&quot;authentication.click&quot;,&quot;payload&quot;:{&quot;location_in_page&quot;:&quot;site header menu&quot;,&quot;repository_id&quot;:null,&quot;auth_type&quot;:&quot;SIGN_UP&quot;,&quot;client_id&quot;:&quot;1639720505.1574957647&quot;,&quot;originating_request_id&quot;:&quot;351A:39DE:5FCEC2F:90BD5E7:5E1B4FC2&quot;,&quot;originating_url&quot;:&quot;https://github.com/crowdbotics-apps/firemeapp-3088/blob/master/SECURITY.md&quot;,&quot;referrer&quot;:null,&quot;user_id&quot;:null}}" data-hydro-click-hmac="b9dcb1e7918e638048eaf0f05344b2c90bcf6656f1f51cc3b2feb16d161c5f0e"
          data-ga-click="(Logged out) Header, clicked Sign in, text:sign-in">
          Sign&nbsp;in
        </a>
          <a href="/join?source=header-repo&amp;source_repo=crowdbotics-apps%2Ffiremeapp-3088"
            class="HeaderMenu-link d-inline-block no-underline border border-gray-dark rounded-1 px-2 py-1"
            data-hydro-click="{&quot;event_type&quot;:&quot;authentication.click&quot;,&quot;payload&quot;:{&quot;location_in_page&quot;:&quot;site header menu&quot;,&quot;repository_id&quot;:null,&quot;auth_type&quot;:&quot;SIGN_UP&quot;,&quot;client_id&quot;:&quot;1639720505.1574957647&quot;,&quot;originating_request_id&quot;:&quot;351A:39DE:5FCEC2F:90BD5E7:5E1B4FC2&quot;,&quot;originating_url&quot;:&quot;https://github.com/crowdbotics-apps/firemeapp-3088/blob/master/SECURITY.md&quot;,&quot;referrer&quot;:null,&quot;user_id&quot;:null}}" data-hydro-click-hmac="b9dcb1e7918e638048eaf0f05344b2c90bcf6656f1f51cc3b2feb16d161c5f0e"
            data-ga-click="(Logged out) Header, clicked Sign up, text:sign-up">
            Sign&nbsp;up
          </a>
      </div>
    </div>
  </div>
</header>

  </div>

  <div id="start-of-content" class="show-on-focus"></div>


    <div id="js-flash-container">

</div>



  <div class="application-main " data-commit-hovercards-enabled>
        <div itemscope itemtype="http://schema.org/SoftwareSourceCode" class="">
    <main  >
      


  










  <div class=" pagehead repohead readability-menu experiment-repo-nav pt-0 pt-lg-4 ">

    <div class="container-lg mb-4 p-responsive d-none d-lg-flex">

      <div class="flex-auto min-width-0 width-fit mr-3">
        <h1 class="public  d-flex flex-wrap flex-items-center break-word float-none">
      <svg class="octicon mr-1" width="14" height="16" viewBox="0 0 14 16" fill="none" xmlns="http://www.w3.org/2000/svg">
  <path fill-rule="evenodd" clip-rule="evenodd" d="M3 9H4V8H3V9ZM3 6H4V7H3V6ZM3 4H4V5H3V4ZM3 2H4V3H3V2ZM12 8V1C12 0.45 11.55 0 11 0H1C0.45 0 0 0.45 0 1V13C0 13.55 0.45 14 1 14H3V16L4.5 14.5L6 16V14V13V12H3V13H1V11H6H8V10H2V1H11V8H12ZM8 12H10V10H12V12H14V14H12V16H10V14H8V12Z" fill="#6A737D"/>
</svg>

  <span class="author" itemprop="author">
    <a class="url fn" rel="author" data-hovercard-type="user" data-hovercard-url="/users/crowdbotics-apps/hovercard" data-octo-click="hovercard-link-click" data-octo-dimensions="link_type:self" href="/crowdbotics-apps">crowdbotics-apps</a>
  </span>
  <span class="path-divider">/</span>
  <strong itemprop="name" class="mr-2">
    <a data-pjax="#js-repo-pjax-container" href="/crowdbotics-apps/firemeapp-3088">firemeapp-3088</a>
  </strong>
  <span class="Label Label--outline v-align-middle ">Template</span>
</h1>


      </div>

      <ul class="pagehead-actions flex-shrink-0">




  <li>
    
  <a class="tooltipped tooltipped-s btn btn-sm btn-with-count" aria-label="You must be signed in to watch a repository" rel="nofollow" data-hydro-click="{&quot;event_type&quot;:&quot;authentication.click&quot;,&quot;payload&quot;:{&quot;location_in_page&quot;:&quot;notification subscription menu watch&quot;,&quot;repository_id&quot;:null,&quot;auth_type&quot;:&quot;LOG_IN&quot;,&quot;client_id&quot;:&quot;1639720505.1574957647&quot;,&quot;originating_request_id&quot;:&quot;351A:39DE:5FCEC2F:90BD5E7:5E1B4FC2&quot;,&quot;originating_url&quot;:&quot;https://github.com/crowdbotics-apps/firemeapp-3088/blob/master/SECURITY.md&quot;,&quot;referrer&quot;:null,&quot;user_id&quot;:null}}" data-hydro-click-hmac="4d7b298268d9da23ec485369e93476e39405988b1b3fd18dcf536551b4963adf" href="/login?return_to=%2Fcrowdbotics-apps%2Ffiremeapp-3088">
    <svg class="octicon octicon-eye v-align-text-bottom" viewBox="0 0 16 16" version="1.1" width="16" height="16" aria-hidden="true"><path fill-rule="evenodd" d="M8.06 2C3 2 0 8 0 8s3 6 8.06 6C13 14 16 8 16 8s-3-6-7.94-6zM8 12c-2.2 0-4-1.78-4-4 0-2.2 1.8-4 4-4 2.22 0 4 1.8 4 4 0 2.22-1.78 4-4 4zm2-4c0 1.11-.89 2-2 2-1.11 0-2-.89-2-2 0-1.11.89-2 2-2 1.11 0 2 .89 2 2z"/></svg>
    Watch
</a>    <a class="social-count" href="/crowdbotics-apps/firemeapp-3088/watchers"
       aria-label="0 users are watching this repository">
      0
    </a>

  </li>

  <li>
        <a class="btn btn-sm btn-with-count tooltipped tooltipped-s" aria-label="You must be signed in to star a repository" rel="nofollow" data-hydro-click="{&quot;event_type&quot;:&quot;authentication.click&quot;,&quot;payload&quot;:{&quot;location_in_page&quot;:&quot;star button&quot;,&quot;repository_id&quot;:185629509,&quot;auth_type&quot;:&quot;LOG_IN&quot;,&quot;client_id&quot;:&quot;1639720505.1574957647&quot;,&quot;originating_request_id&quot;:&quot;351A:39DE:5FCEC2F:90BD5E7:5E1B4FC2&quot;,&quot;originating_url&quot;:&quot;https://github.com/crowdbotics-apps/firemeapp-3088/blob/master/SECURITY.md&quot;,&quot;referrer&quot;:null,&quot;user_id&quot;:null}}" data-hydro-click-hmac="043f67e50dfe340a03dc6d50c5082050bb2aee5ce6dffa469eff3d419b4a7f59" href="/login?return_to=%2Fcrowdbotics-apps%2Ffiremeapp-3088">
      <svg aria-label="star" height="16" class="octicon octicon-star v-align-text-bottom" viewBox="0 0 14 16" version="1.1" width="14" role="img"><path fill-rule="evenodd" d="M14 6l-4.9-.64L7 1 4.9 5.36 0 6l3.6 3.26L2.67 14 7 11.67 11.33 14l-.93-4.74L14 6z"/></svg>

      Star
</a>
    <a class="social-count js-social-count" href="/crowdbotics-apps/firemeapp-3088/stargazers"
      aria-label="1 user starred this repository">
      1
    </a>

  </li>

  <li>
      <a class="btn btn-sm btn-with-count tooltipped tooltipped-s" aria-label="You must be signed in to fork a repository" rel="nofollow" data-hydro-click="{&quot;event_type&quot;:&quot;authentication.click&quot;,&quot;payload&quot;:{&quot;location_in_page&quot;:&quot;repo details fork button&quot;,&quot;repository_id&quot;:185629509,&quot;auth_type&quot;:&quot;LOG_IN&quot;,&quot;client_id&quot;:&quot;1639720505.1574957647&quot;,&quot;originating_request_id&quot;:&quot;351A:39DE:5FCEC2F:90BD5E7:5E1B4FC2&quot;,&quot;originating_url&quot;:&quot;https://github.com/crowdbotics-apps/firemeapp-3088/blob/master/SECURITY.md&quot;,&quot;referrer&quot;:null,&quot;user_id&quot;:null}}" data-hydro-click-hmac="96c8a9bdbe8eb818d701a2f276d74019ab0c1e9065e585bb3f361fc4e2f11237" href="/login?return_to=%2Fcrowdbotics-apps%2Ffiremeapp-3088">
        <svg class="octicon octicon-repo-forked v-align-text-bottom" viewBox="0 0 10 16" version="1.1" width="10" height="16" aria-hidden="true"><path fill-rule="evenodd" d="M8 1a1.993 1.993 0 00-1 3.72V6L5 8 3 6V4.72A1.993 1.993 0 002 1a1.993 1.993 0 00-1 3.72V6.5l3 3v1.78A1.993 1.993 0 005 15a1.993 1.993 0 001-3.72V9.5l3-3V4.72A1.993 1.993 0 008 1zM2 4.2C1.34 4.2.8 3.65.8 3c0-.65.55-1.2 1.2-1.2.65 0 1.2.55 1.2 1.2 0 .65-.55 1.2-1.2 1.2zm3 10c-.66 0-1.2-.55-1.2-1.2 0-.65.55-1.2 1.2-1.2.65 0 1.2.55 1.2 1.2 0 .65-.55 1.2-1.2 1.2zm3-10c-.66 0-1.2-.55-1.2-1.2 0-.65.55-1.2 1.2-1.2.65 0 1.2.55 1.2 1.2 0 .65-.55 1.2-1.2 1.2z"/></svg>
        Fork
</a>
    <a href="/crowdbotics-apps/firemeapp-3088/network/members" class="social-count"
       aria-label="1 user forked this repository">
      1
    </a>
  </li>
</ul>

    </div>
    
<nav class="hx_reponav reponav js-repo-nav js-sidenav-container-pjax clearfix container-lg p-responsive d-none d-lg-block"
     itemscope
     itemtype="http://schema.org/BreadcrumbList"
    aria-label="Repository"
     data-pjax="#js-repo-pjax-container">

  <span itemscope itemtype="http://schema.org/ListItem" itemprop="itemListElement">
    <a class="js-selected-navigation-item selected reponav-item" itemprop="url" data-hotkey="g c" aria-current="page" data-selected-links="repo_source repo_downloads repo_commits repo_releases repo_tags repo_branches repo_packages /crowdbotics-apps/firemeapp-3088" href="/crowdbotics-apps/firemeapp-3088">
      <div class="d-inline"><svg class="octicon octicon-code" viewBox="0 0 14 16" version="1.1" width="14" height="16" aria-hidden="true"><path fill-rule="evenodd" d="M9.5 3L8 4.5 11.5 8 8 11.5 9.5 13 14 8 9.5 3zm-5 0L0 8l4.5 5L6 11.5 2.5 8 6 4.5 4.5 3z"/></svg></div>
      <span itemprop="name">Code</span>
      <meta itemprop="position" content="1">
</a>  </span>

    <span itemscope itemtype="http://schema.org/ListItem" itemprop="itemListElement">
      <a itemprop="url" data-hotkey="g i" class="js-selected-navigation-item reponav-item" data-selected-links="repo_issues repo_labels repo_milestones /crowdbotics-apps/firemeapp-3088/issues" href="/crowdbotics-apps/firemeapp-3088/issues">
        <div class="d-inline"><svg class="octicon octicon-issue-opened" viewBox="0 0 14 16" version="1.1" width="14" height="16" aria-hidden="true"><path fill-rule="evenodd" d="M7 2.3c3.14 0 5.7 2.56 5.7 5.7s-2.56 5.7-5.7 5.7A5.71 5.71 0 011.3 8c0-3.14 2.56-5.7 5.7-5.7zM7 1C3.14 1 0 4.14 0 8s3.14 7 7 7 7-3.14 7-7-3.14-7-7-7zm1 3H6v5h2V4zm0 6H6v2h2v-2z"/></svg></div>
        <span itemprop="name">Issues</span>
        <span class="Counter">0</span>
        <meta itemprop="position" content="2">
</a>    </span>


  <span itemscope itemtype="http://schema.org/ListItem" itemprop="itemListElement">
    <a data-hotkey="g p" data-skip-pjax="true" itemprop="url" class="js-selected-navigation-item reponav-item" data-selected-links="repo_pulls checks /crowdbotics-apps/firemeapp-3088/pulls" href="/crowdbotics-apps/firemeapp-3088/pulls">
      <div class="d-inline"><svg class="octicon octicon-git-pull-request" viewBox="0 0 12 16" version="1.1" width="12" height="16" aria-hidden="true"><path fill-rule="evenodd" d="M11 11.28V5c-.03-.78-.34-1.47-.94-2.06C9.46 2.35 8.78 2.03 8 2H7V0L4 3l3 3V4h1c.27.02.48.11.69.31.21.2.3.42.31.69v6.28A1.993 1.993 0 0010 15a1.993 1.993 0 001-3.72zm-1 2.92c-.66 0-1.2-.55-1.2-1.2 0-.65.55-1.2 1.2-1.2.65 0 1.2.55 1.2 1.2 0 .65-.55 1.2-1.2 1.2zM4 3c0-1.11-.89-2-2-2a1.993 1.993 0 00-1 3.72v6.56A1.993 1.993 0 002 15a1.993 1.993 0 001-3.72V4.72c.59-.34 1-.98 1-1.72zm-.8 10c0 .66-.55 1.2-1.2 1.2-.65 0-1.2-.55-1.2-1.2 0-.65.55-1.2 1.2-1.2.65 0 1.2.55 1.2 1.2zM2 4.2C1.34 4.2.8 3.65.8 3c0-.65.55-1.2 1.2-1.2.65 0 1.2.55 1.2 1.2 0 .65-.55 1.2-1.2 1.2z"/></svg></div>
      <span itemprop="name">Pull requests</span>
      <span class="Counter">0</span>
      <meta itemprop="position" content="4">
</a>  </span>


    <a data-hotkey="g b" class="js-selected-navigation-item reponav-item" data-selected-links="repo_projects new_repo_project repo_project /crowdbotics-apps/firemeapp-3088/projects" href="/crowdbotics-apps/firemeapp-3088/projects">
      <div class="d-inline"><svg class="octicon octicon-project" viewBox="0 0 15 16" version="1.1" width="15" height="16" aria-hidden="true"><path fill-rule="evenodd" d="M10 12h3V2h-3v10zm-4-2h3V2H6v8zm-4 4h3V2H2v12zm-1 1h13V1H1v14zM14 0H1a1 1 0 00-1 1v14a1 1 0 001 1h13a1 1 0 001-1V1a1 1 0 00-1-1z"/></svg></div>
      Projects
      <span class="Counter" >0</span>
</a>


    <a data-skip-pjax="true" class="js-selected-navigation-item reponav-item" data-selected-links="security alerts policy code_scanning /crowdbotics-apps/firemeapp-3088/security/advisories" href="/crowdbotics-apps/firemeapp-3088/security/advisories">
      <div class="d-inline"><svg class="octicon octicon-shield" viewBox="0 0 14 16" version="1.1" width="14" height="16" aria-hidden="true"><path fill-rule="evenodd" d="M0 2l7-2 7 2v6.02C14 12.69 8.69 16 7 16c-1.69 0-7-3.31-7-7.98V2zm1 .75L7 1l6 1.75v5.268C13 12.104 8.449 15 7 15c-1.449 0-6-2.896-6-6.982V2.75zm1 .75L7 2v12c-1.207 0-5-2.482-5-5.985V3.5z"/></svg></div>
      Security
</a>
    <a class="js-selected-navigation-item reponav-item" data-selected-links="repo_graphs repo_contributors dependency_graph pulse people /crowdbotics-apps/firemeapp-3088/pulse" href="/crowdbotics-apps/firemeapp-3088/pulse">
      <div class="d-inline"><svg class="octicon octicon-graph" viewBox="0 0 16 16" version="1.1" width="16" height="16" aria-hidden="true"><path fill-rule="evenodd" d="M16 14v1H0V0h1v14h15zM5 13H3V8h2v5zm4 0H7V3h2v10zm4 0h-2V6h2v7z"/></svg></div>
      Insights
</a>

</nav>

  <div class="reponav-wrapper reponav-small d-lg-none">
  <nav class="reponav js-reponav text-center no-wrap"
       itemscope
       itemtype="http://schema.org/BreadcrumbList">

    <span itemscope itemtype="http://schema.org/ListItem" itemprop="itemListElement">
      <a class="js-selected-navigation-item selected reponav-item" itemprop="url" aria-current="page" data-selected-links="repo_source repo_downloads repo_commits repo_releases repo_tags repo_branches repo_packages /crowdbotics-apps/firemeapp-3088" href="/crowdbotics-apps/firemeapp-3088">
        <span itemprop="name">Code</span>
        <meta itemprop="position" content="1">
</a>    </span>

      <span itemscope itemtype="http://schema.org/ListItem" itemprop="itemListElement">
        <a itemprop="url" class="js-selected-navigation-item reponav-item" data-selected-links="repo_issues repo_labels repo_milestones /crowdbotics-apps/firemeapp-3088/issues" href="/crowdbotics-apps/firemeapp-3088/issues">
          <span itemprop="name">Issues</span>
          <span class="Counter">0</span>
          <meta itemprop="position" content="2">
</a>      </span>

    <span itemscope itemtype="http://schema.org/ListItem" itemprop="itemListElement">
      <a itemprop="url" class="js-selected-navigation-item reponav-item" data-selected-links="repo_pulls checks /crowdbotics-apps/firemeapp-3088/pulls" href="/crowdbotics-apps/firemeapp-3088/pulls">
        <span itemprop="name">Pull requests</span>
        <span class="Counter">0</span>
        <meta itemprop="position" content="3">
</a>    </span>

      <span itemscope itemtype="http://schema.org/ListItem" itemprop="itemListElement">
        <a itemprop="url" class="js-selected-navigation-item reponav-item" data-selected-links="repo_projects new_repo_project repo_project /crowdbotics-apps/firemeapp-3088/projects" href="/crowdbotics-apps/firemeapp-3088/projects">
          <span itemprop="name">Projects</span>
          <span class="Counter">0</span>
          <meta itemprop="position" content="4">
</a>      </span>


      <a itemprop="url" class="js-selected-navigation-item reponav-item" data-selected-links="security alerts policy code_scanning /crowdbotics-apps/firemeapp-3088/security/advisories" href="/crowdbotics-apps/firemeapp-3088/security/advisories">
        <span itemprop="name">Security</span>
        <meta itemprop="position" content="6">
</a>
      <a class="js-selected-navigation-item reponav-item" data-selected-links="pulse /crowdbotics-apps/firemeapp-3088/pulse" href="/crowdbotics-apps/firemeapp-3088/pulse">
        Pulse
</a>

  </nav>
</div>


  </div>
<div class="container-lg clearfix new-discussion-timeline experiment-repo-nav  p-responsive">
  <div class="repository-content ">

    
    


  


    <a class="d-none js-permalink-shortcut" data-hotkey="y" href="/crowdbotics-apps/firemeapp-3088/blob/08726622b815d0c431e3709385c104e00c2127e6/SECURITY.md">Permalink</a>

    <!-- blob contrib key: blob_contributors:v21:6569bcd0dc4f474af2a20dc10a311d68 -->
          <div class="signup-prompt-bg rounded-1">
      <div class="signup-prompt p-4 text-center mb-4 rounded-1">
        <div class="position-relative">
          <!-- '"` --><!-- </textarea></xmp> --></option></form><form action="/prompt_dismissals/signup" accept-charset="UTF-8" method="post"><input name="utf8" type="hidden" value="&#x2713;" /><input type="hidden" name="_method" value="put" /><input type="hidden" name="authenticity_token" value="6Gb4ij4bblhoBFoDj/3RVoE4EC/39Z8y1Q6l9UPi6BlNkmzRTplmRl2ct9UtWoJPGr7dfuZyZ1xXtViCf799zA==" />
            <button type="submit" class="position-absolute top-0 right-0 btn-link link-gray" data-ga-click="(Logged out) Sign up prompt, clicked Dismiss, text:dismiss">
              Dismiss
            </button>
</form>          <h3 class="pt-2">Join GitHub today</h3>
          <p class="col-6 mx-auto">GitHub is home to over 40 million developers working together to host and review code, manage projects, and build software together.</p>
          <a class="btn btn-primary" data-hydro-click="{&quot;event_type&quot;:&quot;authentication.click&quot;,&quot;payload&quot;:{&quot;location_in_page&quot;:&quot;files signup prompt&quot;,&quot;repository_id&quot;:null,&quot;auth_type&quot;:&quot;SIGN_UP&quot;,&quot;client_id&quot;:&quot;1639720505.1574957647&quot;,&quot;originating_request_id&quot;:&quot;351A:39DE:5FCEC2F:90BD5E7:5E1B4FC2&quot;,&quot;originating_url&quot;:&quot;https://github.com/crowdbotics-apps/firemeapp-3088/blob/master/SECURITY.md&quot;,&quot;referrer&quot;:null,&quot;user_id&quot;:null}}" data-hydro-click-hmac="50eb84459ca73631f7a32bf8d7a61fa8eef9957726d9d252856115024799854b" data-ga-click="(Logged out) Sign up prompt, clicked Sign up, text:sign-up" href="/join?source=prompt-blob-show&amp;source_repo=crowdbotics-apps%2Ffiremeapp-3088">Sign up</a>
        </div>
      </div>
    </div>


    <div class="d-flex flex-items-start flex-shrink-0 pb-3 flex-column flex-md-row">
      <span class="d-flex flex-justify-between width-full width-md-auto">
        
<details class="details-reset details-overlay select-menu branch-select-menu  hx_rsm" id="branch-select-menu">
  <summary class="btn btn-sm select-menu-button css-truncate"
           data-hotkey="w"
           title="Switch branches or tags">
    <i>Branch:</i>
    <span class="css-truncate-target" data-menu-button>master</span>
  </summary>

  <details-menu class="select-menu-modal hx_rsm-modal position-absolute" style="z-index: 99;" src="/crowdbotics-apps/firemeapp-3088/refs/master/SECURITY.md?source_action=show&amp;source_controller=blob" preload>
    <include-fragment class="select-menu-loading-overlay anim-pulse">
      <svg height="32" class="octicon octicon-octoface" viewBox="0 0 16 16" version="1.1" width="32" aria-hidden="true"><path fill-rule="evenodd" d="M14.7 5.34c.13-.32.55-1.59-.13-3.31 0 0-1.05-.33-3.44 1.3-1-.28-2.07-.32-3.13-.32s-2.13.04-3.13.32c-2.39-1.64-3.44-1.3-3.44-1.3-.68 1.72-.26 2.99-.13 3.31C.49 6.21 0 7.33 0 8.69 0 13.84 3.33 15 7.98 15S16 13.84 16 8.69c0-1.36-.49-2.48-1.3-3.35zM8 14.02c-3.3 0-5.98-.15-5.98-3.35 0-.76.38-1.48 1.02-2.07 1.07-.98 2.9-.46 4.96-.46 2.07 0 3.88-.52 4.96.46.65.59 1.02 1.3 1.02 2.07 0 3.19-2.68 3.35-5.98 3.35zM5.49 9.01c-.66 0-1.2.8-1.2 1.78s.54 1.79 1.2 1.79c.66 0 1.2-.8 1.2-1.79s-.54-1.78-1.2-1.78zm5.02 0c-.66 0-1.2.79-1.2 1.78s.54 1.79 1.2 1.79c.66 0 1.2-.8 1.2-1.79s-.53-1.78-1.2-1.78z"/></svg>
    </include-fragment>
  </details-menu>
</details>

        <div class="BtnGroup flex-shrink-0 d-md-none">
          <a href="/crowdbotics-apps/firemeapp-3088/find/master"
                class="js-pjax-capture-input btn btn-sm BtnGroup-item"
                data-pjax
                data-hotkey="t">
            Find file
          </a>
          <clipboard-copy value="SECURITY.md" class="btn btn-sm BtnGroup-item">
            Copy path
          </clipboard-copy>
        </div>
      </span>
      <h2 id="blob-path" class="breadcrumb flex-auto min-width-0 text-normal flex-md-self-center ml-md-2 mr-md-3 my-2 my-md-0">
        <span class="js-repo-root text-bold"><span class="js-path-segment"><a data-pjax="true" href="/crowdbotics-apps/firemeapp-3088"><span>firemeapp-3088</span></a></span></span><span class="separator">/</span><strong class="final-path">SECURITY.md</strong>
      </h2>

      <div class="BtnGroup flex-shrink-0 d-none d-md-inline-block">
        <a href="/crowdbotics-apps/firemeapp-3088/find/master"
              class="js-pjax-capture-input btn btn-sm BtnGroup-item"
              data-pjax
              data-hotkey="t">
          Find file
        </a>
        <clipboard-copy value="SECURITY.md" class="btn btn-sm BtnGroup-item">
          Copy path
        </clipboard-copy>
      </div>
    </div>

    



    <include-fragment src="/crowdbotics-apps/firemeapp-3088/contributors/master/SECURITY.md" class="Box Box--condensed commit-loader">
      <div class="Box-body bg-blue-light f6">
        Fetching contributors&hellip;
      </div>

      <div class="Box-body d-flex flex-items-center" >
          <img alt="" class="loader-loading mr-2" src="https://github.githubassets.com/images/spinners/octocat-spinner-32-EAF2F5.gif" width="16" height="16" />
        <span class="text-red h6 loader-error">Cannot retrieve contributors at this time</span>
      </div>
</include-fragment>




    <div class="Box mt-3 position-relative">
      
<div class="Box-header py-2 d-flex flex-column flex-shrink-0 flex-md-row flex-md-items-center">
  <div class="text-mono f6 flex-auto pr-3 flex-order-2 flex-md-order-1 mt-2 mt-md-0">

      86 lines (70 sloc)
      <span class="file-info-divider"></span>
    2.87 KB
  </div>

  <div class="d-flex py-1 py-md-0 flex-auto flex-order-1 flex-md-order-2 flex-sm-grow-0 flex-justify-between">

    <div class="BtnGroup">
      <a id="raw-url" class="btn btn-sm BtnGroup-item" href="/crowdbotics-apps/firemeapp-3088/raw/master/SECURITY.md">Raw</a>
        <a class="btn btn-sm js-update-url-with-hash BtnGroup-item" data-hotkey="b" href="/crowdbotics-apps/firemeapp-3088/blame/master/SECURITY.md">Blame</a>
      <a rel="nofollow" class="btn btn-sm BtnGroup-item" href="/crowdbotics-apps/firemeapp-3088/commits/master/SECURITY.md">History</a>
    </div>


    <div>

          <button type="button" class="btn-octicon disabled tooltipped tooltipped-nw"
            aria-label="You must be signed in to make or propose changes">
            <svg class="octicon octicon-pencil" viewBox="0 0 14 16" version="1.1" width="14" height="16" aria-hidden="true"><path fill-rule="evenodd" d="M0 12v3h3l8-8-3-3-8 8zm3 2H1v-2h1v1h1v1zm10.3-9.3L12 6 9 3l1.3-1.3a.996.996 0 011.41 0l1.59 1.59c.39.39.39 1.02 0 1.41z"/></svg>
          </button>
          <button type="button" class="btn-octicon btn-octicon-danger disabled tooltipped tooltipped-nw"
            aria-label="You must be signed in to make or propose changes">
            <svg class="octicon octicon-trashcan" viewBox="0 0 12 16" version="1.1" width="12" height="16" aria-hidden="true"><path fill-rule="evenodd" d="M11 2H9c0-.55-.45-1-1-1H5c-.55 0-1 .45-1 1H2c-.55 0-1 .45-1 1v1c0 .55.45 1 1 1v9c0 .55.45 1 1 1h7c.55 0 1-.45 1-1V5c.55 0 1-.45 1-1V3c0-.55-.45-1-1-1zm-1 12H3V5h1v8h1V5h1v8h1V5h1v8h1V5h1v9zm1-10H2V3h9v1z"/></svg>
          </button>
    </div>
  </div>
</div>




      
  <div id="readme" class="Box-body readme blob js-code-block-container">
    <article class="markdown-body entry-content p-3 p-md-6" itemprop="text"><h1><a id="user-content-security-policy" class="anchor" aria-hidden="true" href="#security-policy"><svg class="octicon octicon-link" viewBox="0 0 16 16" version="1.1" width="16" height="16" aria-hidden="true"><path fill-rule="evenodd" d="M4 9h1v1H4c-1.5 0-3-1.69-3-3.5S2.55 3 4 3h4c1.45 0 3 1.69 3 3.5 0 1.41-.91 2.72-2 3.25V8.59c.58-.45 1-1.27 1-2.09C10 5.22 8.98 4 8 4H4c-.98 0-2 1.22-2 2.5S3 9 4 9zm9-3h-1v1h1c1 0 2 1.22 2 2.5S13.98 12 13 12H9c-.98 0-2-1.22-2-2.5 0-.83.42-1.64 1-2.09V6.25c-1.09.53-2 1.84-2 3.25C6 11.31 7.55 13 9 13h4c1.45 0 3-1.69 3-3.5S14.5 6 13 6z"></path></svg></a>Security Policy</h1>
<h2><a id="user-content-supported-versions" class="anchor" aria-hidden="true" href="#supported-versions"><svg class="octicon octicon-link" viewBox="0 0 16 16" version="1.1" width="16" height="16" aria-hidden="true"><path fill-rule="evenodd" d="M4 9h1v1H4c-1.5 0-3-1.69-3-3.5S2.55 3 4 3h4c1.45 0 3 1.69 3 3.5 0 1.41-.91 2.72-2 3.25V8.59c.58-.45 1-1.27 1-2.09C10 5.22 8.98 4 8 4H4c-.98 0-2 1.22-2 2.5S3 9 4 9zm9-3h-1v1h1c1 0 2 1.22 2 2.5S13.98 12 13 12H9c-.98 0-2-1.22-2-2.5 0-.83.42-1.64 1-2.09V6.25c-1.09.53-2 1.84-2 3.25C6 11.31 7.55 13 9 13h4c1.45 0 3-1.69 3-3.5S14.5 6 13 6z"></path></svg></a>Supported Versions</h2>
<p>Use this section to tell people about which versions of your project are
currently being supported with security updates.</p>
<table>
<thead>
<tr>
<th>Version</th>
<th>Supported</th>
</tr>
</thead>
<tbody>
<tr>
<td>5.1.x</td>
<td><g-emoji class="g-emoji" alias="white_check_mark" fallback-src="https://github.githubassets.com/images/icons/emoji/unicode/2705.png">✅</g-emoji></td>
</tr>
<tr>
<td>5.0.x</td>
<td><g-emoji class="g-emoji" alias="x" fallback-src="https://github.githubassets.com/images/icons/emoji/unicode/274c.png">❌</g-emoji></td>
</tr>
<tr>
<td>4.0.x</td>
<td><g-emoji class="g-emoji" alias="white_check_mark" fallback-src="https://github.githubassets.com/images/icons/emoji/unicode/2705.png">✅</g-emoji></td>
</tr>
<tr>
<td>&lt; 4.0</td>
<td><g-emoji class="g-emoji" alias="x" fallback-src="https://github.githubassets.com/images/icons/emoji/unicode/274c.png">❌</g-emoji></td>
</tr>
</tbody>
</table>
<h2><a id="user-content-reporting-a-vulnerability" class="anchor" aria-hidden="true" href="#reporting-a-vulnerability"><svg class="octicon octicon-link" viewBox="0 0 16 16" version="1.1" width="16" height="16" aria-hidden="true"><path fill-rule="evenodd" d="M4 9h1v1H4c-1.5 0-3-1.69-3-3.5S2.55 3 4 3h4c1.45 0 3 1.69 3 3.5 0 1.41-.91 2.72-2 3.25V8.59c.58-.45 1-1.27 1-2.09C10 5.22 8.98 4 8 4H4c-.98 0-2 1.22-2 2.5S3 9 4 9zm9-3h-1v1h1c1 0 2 1.22 2 2.5S13.98 12 13 12H9c-.98 0-2-1.22-2-2.5 0-.83.42-1.64 1-2.09V6.25c-1.09.53-2 1.84-2 3.25C6 11.31 7.55 13 9 13h4c1.45 0 3-1.69 3-3.5S14.5 6 13 6z"></path></svg></a>Reporting a Vulnerability</h2>
<p>Use this section to tell people how to report a vulnerability.</p>
<p>Tell them where to go, how often they can expect to get an update on a
reported vulnerability, what to expect if the vulnerability is accepted or
<<<<<<< HEAD
declined, etc.</p>
<h1><a id="user-content----coding-utf-8---" class="anchor" aria-hidden="true" href="#---coding-utf-8---"><svg class="octicon octicon-link" viewBox="0 0 16 16" version="1.1" width="16" height="16" aria-hidden="true"><path fill-rule="evenodd" d="M4 9h1v1H4c-1.5 0-3-1.69-3-3.5S2.55 3 4 3h4c1.45 0 3 1.69 3 3.5 0 1.41-.91 2.72-2 3.25V8.59c.58-.45 1-1.27 1-2.09C10 5.22 8.98 4 8 4H4c-.98 0-2 1.22-2 2.5S3 9 4 9zm9-3h-1v1h1c1 0 2 1.22 2 2.5S13.98 12 13 12H9c-.98 0-2-1.22-2-2.5 0-.83.42-1.64 1-2.09V6.25c-1.09.53-2 1.84-2 3.25C6 11.31 7.55 13 9 13h4c1.45 0 3-1.69 3-3.5S14.5 6 13 6z"></path></svg></a>-<em>- coding: utf-8 -</em>-</h1>
<h1><a id="user-content-copyright-2019-google-inc-all-rights-reserved" class="anchor" aria-hidden="true" href="#copyright-2019-google-inc-all-rights-reserved"><svg class="octicon octicon-link" viewBox="0 0 16 16" version="1.1" width="16" height="16" aria-hidden="true"><path fill-rule="evenodd" d="M4 9h1v1H4c-1.5 0-3-1.69-3-3.5S2.55 3 4 3h4c1.45 0 3 1.69 3 3.5 0 1.41-.91 2.72-2 3.25V8.59c.58-.45 1-1.27 1-2.09C10 5.22 8.98 4 8 4H4c-.98 0-2 1.22-2 2.5S3 9 4 9zm9-3h-1v1h1c1 0 2 1.22 2 2.5S13.98 12 13 12H9c-.98 0-2-1.22-2-2.5 0-.83.42-1.64 1-2.09V6.25c-1.09.53-2 1.84-2 3.25C6 11.31 7.55 13 9 13h4c1.45 0 3-1.69 3-3.5S14.5 6 13 6z"></path></svg></a>Copyright 2019 Google Inc. All Rights Reserved.</h1>
<h1></h1>
<h1><a id="user-content-licensed-under-the-apache-license-version-20-the-license" class="anchor" aria-hidden="true" href="#licensed-under-the-apache-license-version-20-the-license"><svg class="octicon octicon-link" viewBox="0 0 16 16" version="1.1" width="16" height="16" aria-hidden="true"><path fill-rule="evenodd" d="M4 9h1v1H4c-1.5 0-3-1.69-3-3.5S2.55 3 4 3h4c1.45 0 3 1.69 3 3.5 0 1.41-.91 2.72-2 3.25V8.59c.58-.45 1-1.27 1-2.09C10 5.22 8.98 4 8 4H4c-.98 0-2 1.22-2 2.5S3 9 4 9zm9-3h-1v1h1c1 0 2 1.22 2 2.5S13.98 12 13 12H9c-.98 0-2-1.22-2-2.5 0-.83.42-1.64 1-2.09V6.25c-1.09.53-2 1.84-2 3.25C6 11.31 7.55 13 9 13h4c1.45 0 3-1.69 3-3.5S14.5 6 13 6z"></path></svg></a>Licensed under the Apache License, Version 2.0 (the "License");</h1>
<h1><a id="user-content-you-may-not-use-this-file-except-in-compliance-with-the-license" class="anchor" aria-hidden="true" href="#you-may-not-use-this-file-except-in-compliance-with-the-license"><svg class="octicon octicon-link" viewBox="0 0 16 16" version="1.1" width="16" height="16" aria-hidden="true"><path fill-rule="evenodd" d="M4 9h1v1H4c-1.5 0-3-1.69-3-3.5S2.55 3 4 3h4c1.45 0 3 1.69 3 3.5 0 1.41-.91 2.72-2 3.25V8.59c.58-.45 1-1.27 1-2.09C10 5.22 8.98 4 8 4H4c-.98 0-2 1.22-2 2.5S3 9 4 9zm9-3h-1v1h1c1 0 2 1.22 2 2.5S13.98 12 13 12H9c-.98 0-2-1.22-2-2.5 0-.83.42-1.64 1-2.09V6.25c-1.09.53-2 1.84-2 3.25C6 11.31 7.55 13 9 13h4c1.45 0 3-1.69 3-3.5S14.5 6 13 6z"></path></svg></a>you may not use this file except in compliance with the License.</h1>
<h1><a id="user-content-you-may-obtain-a-copy-of-the-license-at" class="anchor" aria-hidden="true" href="#you-may-obtain-a-copy-of-the-license-at"><svg class="octicon octicon-link" viewBox="0 0 16 16" version="1.1" width="16" height="16" aria-hidden="true"><path fill-rule="evenodd" d="M4 9h1v1H4c-1.5 0-3-1.69-3-3.5S2.55 3 4 3h4c1.45 0 3 1.69 3 3.5 0 1.41-.91 2.72-2 3.25V8.59c.58-.45 1-1.27 1-2.09C10 5.22 8.98 4 8 4H4c-.98 0-2 1.22-2 2.5S3 9 4 9zm9-3h-1v1h1c1 0 2 1.22 2 2.5S13.98 12 13 12H9c-.98 0-2-1.22-2-2.5 0-.83.42-1.64 1-2.09V6.25c-1.09.53-2 1.84-2 3.25C6 11.31 7.55 13 9 13h4c1.45 0 3-1.69 3-3.5S14.5 6 13 6z"></path></svg></a>You may obtain a copy of the License at</h1>
<h1></h1>
<h1><a id="user-content-httpwwwapacheorglicenseslicense-20" class="anchor" aria-hidden="true" href="#httpwwwapacheorglicenseslicense-20"><svg class="octicon octicon-link" viewBox="0 0 16 16" version="1.1" width="16" height="16" aria-hidden="true"><path fill-rule="evenodd" d="M4 9h1v1H4c-1.5 0-3-1.69-3-3.5S2.55 3 4 3h4c1.45 0 3 1.69 3 3.5 0 1.41-.91 2.72-2 3.25V8.59c.58-.45 1-1.27 1-2.09C10 5.22 8.98 4 8 4H4c-.98 0-2 1.22-2 2.5S3 9 4 9zm9-3h-1v1h1c1 0 2 1.22 2 2.5S13.98 12 13 12H9c-.98 0-2-1.22-2-2.5 0-.83.42-1.64 1-2.09V6.25c-1.09.53-2 1.84-2 3.25C6 11.31 7.55 13 9 13h4c1.45 0 3-1.69 3-3.5S14.5 6 13 6z"></path></svg></a><a href="http://www.apache.org/licenses/LICENSE-2.0" rel="nofollow">http://www.apache.org/licenses/LICENSE-2.0</a></h1>
<h1></h1>
<h1><a id="user-content-unless-required-by-applicable-law-or-agreed-to-in-writing-software" class="anchor" aria-hidden="true" href="#unless-required-by-applicable-law-or-agreed-to-in-writing-software"><svg class="octicon octicon-link" viewBox="0 0 16 16" version="1.1" width="16" height="16" aria-hidden="true"><path fill-rule="evenodd" d="M4 9h1v1H4c-1.5 0-3-1.69-3-3.5S2.55 3 4 3h4c1.45 0 3 1.69 3 3.5 0 1.41-.91 2.72-2 3.25V8.59c.58-.45 1-1.27 1-2.09C10 5.22 8.98 4 8 4H4c-.98 0-2 1.22-2 2.5S3 9 4 9zm9-3h-1v1h1c1 0 2 1.22 2 2.5S13.98 12 13 12H9c-.98 0-2-1.22-2-2.5 0-.83.42-1.64 1-2.09V6.25c-1.09.53-2 1.84-2 3.25C6 11.31 7.55 13 9 13h4c1.45 0 3-1.69 3-3.5S14.5 6 13 6z"></path></svg></a>Unless required by applicable law or agreed to in writing, software</h1>
<h1><a id="user-content-distributed-under-the-license-is-distributed-on-an-as-is-basis" class="anchor" aria-hidden="true" href="#distributed-under-the-license-is-distributed-on-an-as-is-basis"><svg class="octicon octicon-link" viewBox="0 0 16 16" version="1.1" width="16" height="16" aria-hidden="true"><path fill-rule="evenodd" d="M4 9h1v1H4c-1.5 0-3-1.69-3-3.5S2.55 3 4 3h4c1.45 0 3 1.69 3 3.5 0 1.41-.91 2.72-2 3.25V8.59c.58-.45 1-1.27 1-2.09C10 5.22 8.98 4 8 4H4c-.98 0-2 1.22-2 2.5S3 9 4 9zm9-3h-1v1h1c1 0 2 1.22 2 2.5S13.98 12 13 12H9c-.98 0-2-1.22-2-2.5 0-.83.42-1.64 1-2.09V6.25c-1.09.53-2 1.84-2 3.25C6 11.31 7.55 13 9 13h4c1.45 0 3-1.69 3-3.5S14.5 6 13 6z"></path></svg></a>distributed under the License is distributed on an "AS IS" BASIS,</h1>
<h1><a id="user-content-without-warranties-or-conditions-of-any-kind-either-express-or-implied" class="anchor" aria-hidden="true" href="#without-warranties-or-conditions-of-any-kind-either-express-or-implied"><svg class="octicon octicon-link" viewBox="0 0 16 16" version="1.1" width="16" height="16" aria-hidden="true"><path fill-rule="evenodd" d="M4 9h1v1H4c-1.5 0-3-1.69-3-3.5S2.55 3 4 3h4c1.45 0 3 1.69 3 3.5 0 1.41-.91 2.72-2 3.25V8.59c.58-.45 1-1.27 1-2.09C10 5.22 8.98 4 8 4H4c-.98 0-2 1.22-2 2.5S3 9 4 9zm9-3h-1v1h1c1 0 2 1.22 2 2.5S13.98 12 13 12H9c-.98 0-2-1.22-2-2.5 0-.83.42-1.64 1-2.09V6.25c-1.09.53-2 1.84-2 3.25C6 11.31 7.55 13 9 13h4c1.45 0 3-1.69 3-3.5S14.5 6 13 6z"></path></svg></a>WITHOUT WARRANTIES OR CONDITIONS OF ANY KIND, either express or implied.</h1>
<h1><a id="user-content-see-the-license-for-the-specific-language-governing-permissions-and" class="anchor" aria-hidden="true" href="#see-the-license-for-the-specific-language-governing-permissions-and"><svg class="octicon octicon-link" viewBox="0 0 16 16" version="1.1" width="16" height="16" aria-hidden="true"><path fill-rule="evenodd" d="M4 9h1v1H4c-1.5 0-3-1.69-3-3.5S2.55 3 4 3h4c1.45 0 3 1.69 3 3.5 0 1.41-.91 2.72-2 3.25V8.59c.58-.45 1-1.27 1-2.09C10 5.22 8.98 4 8 4H4c-.98 0-2 1.22-2 2.5S3 9 4 9zm9-3h-1v1h1c1 0 2 1.22 2 2.5S13.98 12 13 12H9c-.98 0-2-1.22-2-2.5 0-.83.42-1.64 1-2.09V6.25c-1.09.53-2 1.84-2 3.25C6 11.31 7.55 13 9 13h4c1.45 0 3-1.69 3-3.5S14.5 6 13 6z"></path></svg></a>See the License for the specific language governing permissions and</h1>
<h1><a id="user-content-limitations-under-the-license" class="anchor" aria-hidden="true" href="#limitations-under-the-license"><svg class="octicon octicon-link" viewBox="0 0 16 16" version="1.1" width="16" height="16" aria-hidden="true"><path fill-rule="evenodd" d="M4 9h1v1H4c-1.5 0-3-1.69-3-3.5S2.55 3 4 3h4c1.45 0 3 1.69 3 3.5 0 1.41-.91 2.72-2 3.25V8.59c.58-.45 1-1.27 1-2.09C10 5.22 8.98 4 8 4H4c-.98 0-2 1.22-2 2.5S3 9 4 9zm9-3h-1v1h1c1 0 2 1.22 2 2.5S13.98 12 13 12H9c-.98 0-2-1.22-2-2.5 0-.83.42-1.64 1-2.09V6.25c-1.09.53-2 1.84-2 3.25C6 11.31 7.55 13 9 13h4c1.45 0 3-1.69 3-3.5S14.5 6 13 6z"></path></svg></a>limitations under the License.</h1>
<p>"""Common classes and functions for organization security policy rules."""</p>
<p>from <strong>future</strong> import absolute_import
from <strong>future</strong> import division
from <strong>future</strong> import unicode_literals</p>
<p>import re
from googlecloudsdk.calliope import exceptions as calliope_exceptions</p>
<p>ALLOWED_METAVAR = 'PROTOCOL[:PORT[-PORT]]'
LEGAL_SPECS = re.compile(
r"""</p>
<pre><code>(?P&lt;protocol&gt;[a-zA-Z0-9+.-]+) # The protocol group.

(:(?P&lt;ports&gt;\d+(-\d+)?))?     # The optional ports group.
                              # May specify a range.

$                             # End of input marker.
""", re.VERBOSE)
</code></pre>
<p>def ParseDestPorts(dest_ports, message_classes):
"""Parses protocol:port mappings for --dest-ports command line."""
dest_port_list = []
for spec in dest_ports or []:
match = LEGAL_SPECS.match(spec)
if not match:
raise calliope_exceptions.ToolException(
'Organization security policy rules must be of the form {0}; received [{1}].'
.format(ALLOWED_METAVAR, spec))
if match.group('ports'):
ports = [match.group('ports')]
else:
ports = []
dest_port = message_classes.SecurityPolicyRuleMatcherConfigDestinationPort(
ipProtocol=match.group('protocol'), ports=ports)
dest_port_list.append(dest_port)
return dest_port_list</p>
<p>def ConvertPriorityToInt(priority):
try:
int_priority = int(priority)
except ValueError:
raise calliope_exceptions.InvalidArgumentException(
'priority', 'priority must be a valid non-negative integer.')
if int_priority &lt; 0:
raise calliope_exceptions.InvalidArgumentException(
'priority', 'priority must be a valid non-negative integer.')
return int_priority</p>
</article>
  </div>

    </div>

  

  <details class="details-reset details-overlay details-overlay-dark">
    <summary data-hotkey="l" aria-label="Jump to line"></summary>
    <details-dialog class="Box Box--overlay d-flex flex-column anim-fade-in fast linejump" aria-label="Jump to line">
      <!-- '"` --><!-- </textarea></xmp> --></option></form><form class="js-jump-to-line-form Box-body d-flex" action="" accept-charset="UTF-8" method="get"><input name="utf8" type="hidden" value="&#x2713;" />
        <input class="form-control flex-auto mr-3 linejump-input js-jump-to-line-field" type="text" placeholder="Jump to line&hellip;" aria-label="Jump to line" autofocus>
        <button type="submit" class="btn" data-close-dialog>Go</button>
</form>    </details-dialog>
  </details>



  </div>
</div>

    </main>
  </div>
  

  </div>

        
<div class="footer container-lg width-full p-responsive" role="contentinfo">
  <div class="position-relative d-flex flex-row-reverse flex-lg-row flex-wrap flex-lg-nowrap flex-justify-center flex-lg-justify-between pt-6 pb-2 mt-6 f6 text-gray border-top border-gray-light ">
    <ul class="list-style-none d-flex flex-wrap col-12 col-lg-5 flex-justify-center flex-lg-justify-between mb-2 mb-lg-0">
      <li class="mr-3 mr-lg-0">&copy; 2020 GitHub, Inc.</li>
        <li class="mr-3 mr-lg-0"><a data-ga-click="Footer, go to terms, text:terms" href="https://github.com/site/terms">Terms</a></li>
        <li class="mr-3 mr-lg-0"><a data-ga-click="Footer, go to privacy, text:privacy" href="https://github.com/site/privacy">Privacy</a></li>
        <li class="mr-3 mr-lg-0"><a data-ga-click="Footer, go to security, text:security" href="https://github.com/security">Security</a></li>
        <li class="mr-3 mr-lg-0"><a href="https://githubstatus.com/" data-ga-click="Footer, go to status, text:status">Status</a></li>
        <li><a data-ga-click="Footer, go to help, text:help" href="https://help.github.com">Help</a></li>
    </ul>

    <a aria-label="Homepage" title="GitHub" class="footer-octicon d-none d-lg-block mx-lg-4" href="https://github.com">
      <svg height="24" class="octicon octicon-mark-github" viewBox="0 0 16 16" version="1.1" width="24" aria-hidden="true"><path fill-rule="evenodd" d="M8 0C3.58 0 0 3.58 0 8c0 3.54 2.29 6.53 5.47 7.59.4.07.55-.17.55-.38 0-.19-.01-.82-.01-1.49-2.01.37-2.53-.49-2.69-.94-.09-.23-.48-.94-.82-1.13-.28-.15-.68-.52-.01-.53.63-.01 1.08.58 1.23.82.72 1.21 1.87.87 2.33.66.07-.52.28-.87.51-1.07-1.78-.2-3.64-.89-3.64-3.95 0-.87.31-1.59.82-2.15-.08-.2-.36-1.02.08-2.12 0 0 .67-.21 2.2.82.64-.18 1.32-.27 2-.27.68 0 1.36.09 2 .27 1.53-1.04 2.2-.82 2.2-.82.44 1.1.16 1.92.08 2.12.51.56.82 1.27.82 2.15 0 3.07-1.87 3.75-3.65 3.95.29.25.54.73.54 1.48 0 1.07-.01 1.93-.01 2.2 0 .21.15.46.55.38A8.013 8.013 0 0016 8c0-4.42-3.58-8-8-8z"/></svg>
</a>
   <ul class="list-style-none d-flex flex-wrap col-12 col-lg-5 flex-justify-center flex-lg-justify-between mb-2 mb-lg-0">
        <li class="mr-3 mr-lg-0"><a data-ga-click="Footer, go to contact, text:contact" href="https://github.com/contact">Contact GitHub</a></li>
        <li class="mr-3 mr-lg-0"><a href="https://github.com/pricing" data-ga-click="Footer, go to Pricing, text:Pricing">Pricing</a></li>
      <li class="mr-3 mr-lg-0"><a href="https://developer.github.com" data-ga-click="Footer, go to api, text:api">API</a></li>
      <li class="mr-3 mr-lg-0"><a href="https://training.github.com" data-ga-click="Footer, go to training, text:training">Training</a></li>
        <li class="mr-3 mr-lg-0"><a href="https://github.blog" data-ga-click="Footer, go to blog, text:blog">Blog</a></li>
        <li><a data-ga-click="Footer, go to about, text:about" href="https://github.com/about">About</a></li>

    </ul>
  </div>
  <div class="d-flex flex-justify-center pb-6">
    <span class="f6 text-gray-light"></span>
  </div>
</div>



  <div id="ajax-error-message" class="ajax-error-message flash flash-error">
    <svg class="octicon octicon-alert" viewBox="0 0 16 16" version="1.1" width="16" height="16" aria-hidden="true"><path fill-rule="evenodd" d="M8.893 1.5c-.183-.31-.52-.5-.887-.5s-.703.19-.886.5L.138 13.499a.98.98 0 000 1.001c.193.31.53.501.886.501h13.964c.367 0 .704-.19.877-.5a1.03 1.03 0 00.01-1.002L8.893 1.5zm.133 11.497H6.987v-2.003h2.039v2.003zm0-3.004H6.987V5.987h2.039v4.006z"/></svg>
    <button type="button" class="flash-close js-ajax-error-dismiss" aria-label="Dismiss error">
      <svg class="octicon octicon-x" viewBox="0 0 12 16" version="1.1" width="12" height="16" aria-hidden="true"><path fill-rule="evenodd" d="M7.48 8l3.75 3.75-1.48 1.48L6 9.48l-3.75 3.75-1.48-1.48L4.52 8 .77 4.25l1.48-1.48L6 6.52l3.75-3.75 1.48 1.48L7.48 8z"/></svg>
    </button>
    You can’t perform that action at this time.
  </div>


    <script crossorigin="anonymous" integrity="sha512-mdrBasYG+QjgS391PSyVkPr06io3gWplCVbPscguetNEHxIEt+mZwCeCxPR9eMNfda6qNuibNFqBo5ak2+O/hg==" type="application/javascript" src="https://github.githubassets.com/assets/compat-bootstrap-99dac16a.js"></script>
    <script crossorigin="anonymous" integrity="sha512-/VSJJF96vCzSgC6y09Z4FqzjjuXRWOKIq2twF0Nb5/v8xy4qzngnH6Au6TFwbmNN/lborYJsojEpgIbYjoGvHQ==" type="application/javascript" src="https://github.githubassets.com/assets/frameworks-fd548924.js"></script>
    
    <script crossorigin="anonymous" async="async" integrity="sha512-WMSWaXhNNnaVPtCcW8SyVCIa5WUmicRbWg6LJCKzvv1e9r3OklcnHu1pozMJMUR6mSr8UJqTBMitvI9YDQKX3Q==" type="application/javascript" src="https://github.githubassets.com/assets/github-bootstrap-58c49669.js"></script>
    
    
    
  <div class="js-stale-session-flash flash flash-warn flash-banner" hidden
    >
    <svg class="octicon octicon-alert" viewBox="0 0 16 16" version="1.1" width="16" height="16" aria-hidden="true"><path fill-rule="evenodd" d="M8.893 1.5c-.183-.31-.52-.5-.887-.5s-.703.19-.886.5L.138 13.499a.98.98 0 000 1.001c.193.31.53.501.886.501h13.964c.367 0 .704-.19.877-.5a1.03 1.03 0 00.01-1.002L8.893 1.5zm.133 11.497H6.987v-2.003h2.039v2.003zm0-3.004H6.987V5.987h2.039v4.006z"/></svg>
    <span class="js-stale-session-flash-signed-in" hidden>You signed in with another tab or window. <a href="">Reload</a> to refresh your session.</span>
    <span class="js-stale-session-flash-signed-out" hidden>You signed out in another tab or window. <a href="">Reload</a> to refresh your session.</span>
  </div>
  <template id="site-details-dialog">
  <details class="details-reset details-overlay details-overlay-dark lh-default text-gray-dark hx_rsm" open>
    <summary role="button" aria-label="Close dialog"></summary>
    <details-dialog class="Box Box--overlay d-flex flex-column anim-fade-in fast hx_rsm-dialog hx_rsm-modal">
      <button class="Box-btn-octicon m-0 btn-octicon position-absolute right-0 top-0" type="button" aria-label="Close dialog" data-close-dialog>
        <svg class="octicon octicon-x" viewBox="0 0 12 16" version="1.1" width="12" height="16" aria-hidden="true"><path fill-rule="evenodd" d="M7.48 8l3.75 3.75-1.48 1.48L6 9.48l-3.75 3.75-1.48-1.48L4.52 8 .77 4.25l1.48-1.48L6 6.52l3.75-3.75 1.48 1.48L7.48 8z"/></svg>
      </button>
      <div class="octocat-spinner my-6 js-details-dialog-spinner"></div>
    </details-dialog>
  </details>
</template>

  <div class="Popover js-hovercard-content position-absolute" style="display: none; outline: none;" tabindex="0">
  <div class="Popover-message Popover-message--bottom-left Popover-message--large Box box-shadow-large" style="width:360px;">
  </div>
</div>

  <div aria-live="polite" class="js-global-screen-reader-notice sr-only"></div>

  </body>
</html>
=======
declined, etc.
# -*- coding: utf-8 -*- #
# Copyright 2019 Google Inc. All Rights Reserved.
#
# Licensed under the Apache License, Version 2.0 (the "License");
# you may not use this file except in compliance with the License.
# You may obtain a copy of the License at
#
#    http://www.apache.org/licenses/LICENSE-2.0
#
# Unless required by applicable law or agreed to in writing, software
# distributed under the License is distributed on an "AS IS" BASIS,
# WITHOUT WARRANTIES OR CONDITIONS OF ANY KIND, either express or implied.
# See the License for the specific language governing permissions and
# limitations under the License.
"""Common classes and functions for organization security policy rules."""

from __future__ import absolute_import
from __future__ import division
from __future__ import unicode_literals

import re
from googlecloudsdk.calliope import exceptions as calliope_exceptions

ALLOWED_METAVAR = 'PROTOCOL[:PORT[-PORT]]'
LEGAL_SPECS = re.compile(
    r"""

    (?P<protocol>[a-zA-Z0-9+.-]+) # The protocol group.

    (:(?P<ports>\d+(-\d+)?))?     # The optional ports group.
                                  # May specify a range.

    $                             # End of input marker.
    """, re.VERBOSE)


def ParseDestPorts(dest_ports, message_classes):
  """Parses protocol:port mappings for --dest-ports command line."""
  dest_port_list = []
  for spec in dest_ports or []:
    match = LEGAL_SPECS.match(spec)
    if not match:
      raise calliope_exceptions.ToolException(
          'Organization security policy rules must be of the form {0}; received [{1}].'
          .format(ALLOWED_METAVAR, spec))
    if match.group('ports'):
      ports = [match.group('ports')]
    else:
      ports = []
    dest_port = message_classes.SecurityPolicyRuleMatcherConfigDestinationPort(
        ipProtocol=match.group('protocol'), ports=ports)
    dest_port_list.append(dest_port)
  return dest_port_list


def ConvertPriorityToInt(priority):
  try:
    int_priority = int(priority)
  except ValueError:
    raise calliope_exceptions.InvalidArgumentException(
        'priority', 'priority must be a valid non-negative integer.')
  if int_priority < 0:
    raise calliope_exceptions.InvalidArgumentException(
        'priority', 'priority must be a valid non-negative integer.')
  return int_priority
>>>>>>> 08726622
<|MERGE_RESOLUTION|>--- conflicted
+++ resolved
@@ -778,7 +778,6 @@
 <p>Use this section to tell people how to report a vulnerability.</p>
 <p>Tell them where to go, how often they can expect to get an update on a
 reported vulnerability, what to expect if the vulnerability is accepted or
-<<<<<<< HEAD
 declined, etc.</p>
 <h1><a id="user-content----coding-utf-8---" class="anchor" aria-hidden="true" href="#---coding-utf-8---"><svg class="octicon octicon-link" viewBox="0 0 16 16" version="1.1" width="16" height="16" aria-hidden="true"><path fill-rule="evenodd" d="M4 9h1v1H4c-1.5 0-3-1.69-3-3.5S2.55 3 4 3h4c1.45 0 3 1.69 3 3.5 0 1.41-.91 2.72-2 3.25V8.59c.58-.45 1-1.27 1-2.09C10 5.22 8.98 4 8 4H4c-.98 0-2 1.22-2 2.5S3 9 4 9zm9-3h-1v1h1c1 0 2 1.22 2 2.5S13.98 12 13 12H9c-.98 0-2-1.22-2-2.5 0-.83.42-1.64 1-2.09V6.25c-1.09.53-2 1.84-2 3.25C6 11.31 7.55 13 9 13h4c1.45 0 3-1.69 3-3.5S14.5 6 13 6z"></path></svg></a>-<em>- coding: utf-8 -</em>-</h1>
 <h1><a id="user-content-copyright-2019-google-inc-all-rights-reserved" class="anchor" aria-hidden="true" href="#copyright-2019-google-inc-all-rights-reserved"><svg class="octicon octicon-link" viewBox="0 0 16 16" version="1.1" width="16" height="16" aria-hidden="true"><path fill-rule="evenodd" d="M4 9h1v1H4c-1.5 0-3-1.69-3-3.5S2.55 3 4 3h4c1.45 0 3 1.69 3 3.5 0 1.41-.91 2.72-2 3.25V8.59c.58-.45 1-1.27 1-2.09C10 5.22 8.98 4 8 4H4c-.98 0-2 1.22-2 2.5S3 9 4 9zm9-3h-1v1h1c1 0 2 1.22 2 2.5S13.98 12 13 12H9c-.98 0-2-1.22-2-2.5 0-.83.42-1.64 1-2.09V6.25c-1.09.53-2 1.84-2 3.25C6 11.31 7.55 13 9 13h4c1.45 0 3-1.69 3-3.5S14.5 6 13 6z"></path></svg></a>Copyright 2019 Google Inc. All Rights Reserved.</h1>
@@ -940,7 +939,7 @@
 
   </body>
 </html>
-=======
+
 declined, etc.
 # -*- coding: utf-8 -*- #
 # Copyright 2019 Google Inc. All Rights Reserved.
@@ -1006,5 +1005,4 @@
   if int_priority < 0:
     raise calliope_exceptions.InvalidArgumentException(
         'priority', 'priority must be a valid non-negative integer.')
-  return int_priority
->>>>>>> 08726622
+  return int_priority